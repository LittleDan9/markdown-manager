import React, { useState, useEffect, useRef, useCallback } from "react";
import Header from "./Header";
import Toolbar from "./toolbar/Toolbar";
import Editor from "./Editor";
import Renderer from "./Renderer";
import LogLevelController from "./LogLevelController";
import IconBrowser from "./IconBrowser";
import LoadingOverlay from "./LoadingOverlay";
import { Modal, Container, Alert, Card, Button } from "react-bootstrap";
import { ThemeProvider } from "../context/ThemeProvider";
import { useDocument } from "../context/DocumentProvider";
import { PreviewHTMLProvider } from "../context/PreviewHTMLContext";
import { useNotification } from "../components/NotificationProvider.jsx";
import DocumentService from "../services/DocumentService";

import { useAuth } from "../context/AuthContext";
import useAutoSave from "@/hooks/useAutoSave";

function App() {
<<<<<<< HEAD
  const { isAuthenticated, autosaveEnabled, setAutosaveEnabled, syncPreviewScrollEnabled, setSyncPreviewScrollEnabled } = useAuth();
  const { currentDocument, saveDocument, authInitialized, migrationStatus, setContent } = useDocument();
  const { content } = useDocument();
=======
  const { isAuthenticated, autosaveEnabled, setAutosaveEnabled, syncPreviewScrollEnabled, setSyncPreviewScrollEnabled, isInitializing } = useAuth();
  const { currentDocument, saveDocument, migrationStatus } = useDocument();
  const { content, setContent } = useDocument();
>>>>>>> 85bd467e
  const [renderedHTML, setRenderedHTML] = useState("");
  const [cursorLine, setCursorLine] = useState(1);
  const [fullscreenPreview, setFullscreenPreview] = useState(false);
  const [showIconBrowser, setShowIconBrowser] = useState(false);
  const { showError, showSuccess } = useNotification();

  // Shared document state
  const [isSharedView, setIsSharedView] = useState(false);
  const [sharedDocument, setSharedDocument] = useState(null);
  const [sharedLoading, setSharedLoading] = useState(false);
  const [sharedError, setSharedError] = useState(null);

  // Check if we're in shared document view
  useEffect(() => {
    const checkForSharedDocument = async () => {
      const path = window.location.pathname;
      const sharedMatch = path.match(/^\/shared\/([^/]+)$/);
      
      if (sharedMatch) {
        const shareToken = sharedMatch[1];
        setIsSharedView(true);
        setFullscreenPreview(true); // Enable fullscreen preview for shared documents
        setSharedLoading(true);
        
        try {
          const document = await DocumentService.getSharedDocument(shareToken);
          setSharedDocument(document);
          setContent(document.content); // Load the shared content into the editor context
        } catch (error) {
          setSharedError('Failed to load shared document');
          console.error('Failed to load shared document:', error);
        } finally {
          setSharedLoading(false);
        }
      } else {
        // Reset shared state if not on a shared URL
        setIsSharedView(false);
        setSharedDocument(null);
        setSharedError(null);
      }
    };

    checkForSharedDocument();
    
    // Listen for URL changes (if using pushState/popState)
    window.addEventListener('popstate', checkForSharedDocument);
    return () => window.removeEventListener('popstate', checkForSharedDocument);
  }, []); // Remove setContent from dependencies to prevent infinite loop

  const exitSharedView = () => {
    setIsSharedView(false);
    setSharedDocument(null);
    setSharedError(null);
    setFullscreenPreview(false);
    window.history.pushState({}, '', '/');
  };

  const runAutoSave = useCallback(async () => {
    try {
      // Create document with current content for auto-save
      const docWithCurrentContent = { ...currentDocument, content };
      const savedDoc = await saveDocument(docWithCurrentContent, false); // Don't show notifications for auto-save

      // If the save was successful, the DocumentProvider will update the currentDocument
      // The useChangeTracker will then see that the saved content matches current content
      console.log('Auto-save completed successfully for:', savedDoc?.name);
    } catch (error) {
      console.warn("Auto-save failed:", error);
    }
  }, [saveDocument, currentDocument, content]);

  useAutoSave(currentDocument, content, runAutoSave, autosaveEnabled, 5000); // 5 seconds for testing

  useEffect(() => {
    // Don't sync content until auth is initialized
    if (isInitializing) return;

    // Sync content with currentDocument after document load/change
    // Only update if document actually changed to prevent render loops
    // BUT: Only sync if we're authenticated OR it's a safe local document
    if (currentDocument && currentDocument.content !== content) {
      // Check if this is a private document that shouldn't be shown without auth
      const isPrivateDocument = currentDocument.id &&
        !String(currentDocument.id).startsWith('doc_') &&
        currentDocument.content &&
        currentDocument.content.trim() !== '';

      // Only set content if authenticated OR it's not a private document
      if (isAuthenticated || !isPrivateDocument) {
        setContent(currentDocument.content ?? "");
      } else {
        // Clear content for private documents when not authenticated
        setContent("");
      }
    }
  }, [currentDocument.id, currentDocument.content, isAuthenticated, isInitializing]);
  // Capture Ctrl+S to save current content
  // Register Ctrl+S handler only once, always using latest state via refs
  const contentRef = useRef(content);
  const currentDocumentRef = useRef(currentDocument);
  const saveDocumentRef = useRef(saveDocument);
  const isAuthenticatedRef = useRef(isAuthenticated);
  const showSuccessRef = useRef(showSuccess);
  const showErrorRef = useRef(showError);

  useEffect(() => { contentRef.current = content; }, [content]);
  useEffect(() => { currentDocumentRef.current = currentDocument; }, [currentDocument]);
  useEffect(() => { saveDocumentRef.current = saveDocument; }, [saveDocument]);
  useEffect(() => { isAuthenticatedRef.current = isAuthenticated; }, [isAuthenticated]);
  useEffect(() => { showSuccessRef.current = showSuccess; }, [showSuccess]);
  useEffect(() => { showErrorRef.current = showError; }, [showError]);

  useEffect(() => {
    const handleKeyDown = async (e) => {
      if ((e.ctrlKey || e.metaKey) && e.key === 's') {
        e.preventDefault();
        console.log('Ctrl+S detected!'); // Debug log

        const content = contentRef.current;
        const currentDocument = currentDocumentRef.current;
        const saveDocument = saveDocumentRef.current;
        const isAuthenticated = isAuthenticatedRef.current;
        const showSuccess = showSuccessRef.current;
        const showError = showErrorRef.current;

        console.log('Save refs state:', {
          hasContent: !!content,
          hasDocument: !!currentDocument,
          hasSaveFunction: !!saveDocument,
          isAuthenticated,
          documentId: currentDocument?.id,
          contentLength: content?.length || 0
        });

        if (!currentDocument) {
          showError('No document to save.');
          return;
        }

        if (!saveDocument) {
          showError('Save function not available.');
          return;
        }

        // Always save if we have a document, even if content appears unchanged
        // because the user explicitly requested a save
        try {
          console.log('Starting save operation...');

          const saved = await saveDocument({ ...currentDocument, content }, true); // Show notifications

          console.log('Save operation completed:', { saved: !!saved });

          if (!saved) {
            showError('Save failed - no document returned.');
          }
          // Note: Success notifications are handled by DocumentService
        } catch (error) {
          console.error('Ctrl+S save error:', error);
          showError(`Save failed: ${error.message || 'Unknown error'}`);
        }
      }
    };

    console.log('Registering Ctrl+S handler'); // Debug log
    window.addEventListener('keydown', handleKeyDown);
    return () => {
      console.log('Unregistering Ctrl+S handler'); // Debug log
      window.removeEventListener('keydown', handleKeyDown);
    };
  }, []);

  return (
    <ThemeProvider>
      <PreviewHTMLProvider>
        <div id="appRoot" className="app-root">
          <div id="container">
            <Header />
            
            <Toolbar
              setContent={setContent}
              editorValue={content}
              fullscreenPreview={fullscreenPreview}
              setFullscreenPreview={setFullscreenPreview}
              setShowIconBrowser={setShowIconBrowser}
              isSharedView={isSharedView}
              sharedDocument={sharedDocument}
              sharedLoading={sharedLoading}
              sharedError={sharedError}
            />
            <div id="main" className={fullscreenPreview ? "preview-full" : "split-view"}>
<<<<<<< HEAD
              {/* editor is always in the DOM, but width: 0 when closed or in shared view */}
              {!isSharedView && (
                <div className="editor-wrapper">
                  {authInitialized ? (
                    <Editor
                      value={content}
                      onChange={setContent}
                      onCursorLineChange={setCursorLine}
                      categoryId={currentDocument?.category_id}
                      fullscreenPreview={fullscreenPreview}
                    />
                  ) : (
                    <div className="d-flex justify-content-center align-items-center h-100">
                      <div className="spinner-border text-primary" role="status">
                        <span className="visually-hidden">Loading...</span>
                      </div>
=======
              {/* editor is always in the DOM, but width: 0 when closed */}
              <div className="editor-wrapper">
                {!isInitializing ? (
                  <Editor
                    value={content}
                    onChange={setContent}
                    onCursorLineChange={setCursorLine}
                    fullscreenPreview={fullscreenPreview}
                  />
                ) : (
                  <div className="d-flex justify-content-center align-items-center h-100">
                    <div className="spinner-border text-primary" role="status">
                      <span className="visually-hidden">Initializing authentication...</span>
>>>>>>> 85bd467e
                    </div>
                  )}
                </div>
              )}
              <div className="renderer-wrapper">
<<<<<<< HEAD
                {isSharedView ? (
                  // Shared document view
                  sharedLoading ? (
                    <div className="d-flex justify-content-center align-items-center h-100">
                      <div className="spinner-border text-primary" role="status">
                        <span className="visually-hidden">Loading shared document...</span>
                      </div>
                    </div>
                  ) : sharedDocument ? (
                    <Container className="py-4">
                      <Card>
                        <Card.Body>
                          <Renderer
                            content={content}
                            onRenderHTML={html => setRenderedHTML(html)}
                            scrollToLine={null}
                            fullscreenPreview={true}
                          />
                        </Card.Body>
                      </Card>
                    </Container>
                  ) : (
                    <Container className="py-4">
                      <Alert variant="danger">
                        <Alert.Heading>Unable to Load Document</Alert.Heading>
                        <p>The shared document could not be found or sharing has been disabled.</p>
                        <hr />
                        <div className="d-flex justify-content-end">
                          <Button 
                            variant="outline-danger"
                            onClick={() => window.location.href = '/'}
                          >
                            Go to Main App
                          </Button>
                        </div>
                      </Alert>
                    </Container>
                  )
                ) : (
                  // Normal document view
                  authInitialized ? (
                    <Renderer
                      content={content}
                      onRenderHTML={html => setRenderedHTML(html)}
                      scrollToLine={syncPreviewScrollEnabled ? cursorLine : null}
                      fullscreenPreview={fullscreenPreview}
                    />
                  ) : (
                    <div className="d-flex justify-content-center align-items-center h-100">
                      <div className="spinner-border text-primary" role="status">
                        <span className="visually-hidden">Loading...</span>
                      </div>
=======
                {!isInitializing ? (
                  <Renderer
                    content={content}
                    onRenderHTML={html => setRenderedHTML(html)}
                    scrollToLine={syncPreviewScrollEnabled ? cursorLine : null}
                    fullscreenPreview={fullscreenPreview}
                  />
                ) : (
                  <div className="d-flex justify-content-center align-items-center h-100">
                    <div className="spinner-border text-primary" role="status">
                      <span className="visually-hidden">Initializing authentication...</span>
>>>>>>> 85bd467e
                    </div>
                  )
                )}
              </div>
            </div>
          </div>
        </div>

        {/* Icon Browser Modal */}
        <Modal
          show={showIconBrowser}
          onHide={() => setShowIconBrowser(false)}
          size="xl"
          scrollable
          data-bs-theme={document.documentElement.getAttribute('data-bs-theme')}
        >
          <Modal.Header closeButton className="border-bottom">
            <Modal.Title>Icon Browser</Modal.Title>
          </Modal.Header>
          <Modal.Body style={{ minHeight: '70vh' }} className="p-0">
            <IconBrowser />
          </Modal.Body>
        </Modal>
      </PreviewHTMLProvider>
      <LogLevelController />

      {/* Migration Loading Overlay */}
      <LoadingOverlay
        show={migrationStatus === 'checking' || migrationStatus === 'migrating'}
        text={migrationStatus === 'checking' ? 'Checking for documents to migrate...' : 'Migrating your documents...'}
      />
    </ThemeProvider>
  );
}

export default App;<|MERGE_RESOLUTION|>--- conflicted
+++ resolved
@@ -17,15 +17,9 @@
 import useAutoSave from "@/hooks/useAutoSave";
 
 function App() {
-<<<<<<< HEAD
-  const { isAuthenticated, autosaveEnabled, setAutosaveEnabled, syncPreviewScrollEnabled, setSyncPreviewScrollEnabled } = useAuth();
-  const { currentDocument, saveDocument, authInitialized, migrationStatus, setContent } = useDocument();
-  const { content } = useDocument();
-=======
   const { isAuthenticated, autosaveEnabled, setAutosaveEnabled, syncPreviewScrollEnabled, setSyncPreviewScrollEnabled, isInitializing } = useAuth();
   const { currentDocument, saveDocument, migrationStatus } = useDocument();
   const { content, setContent } = useDocument();
->>>>>>> 85bd467e
   const [renderedHTML, setRenderedHTML] = useState("");
   const [cursorLine, setCursorLine] = useState(1);
   const [fullscreenPreview, setFullscreenPreview] = useState(false);
@@ -43,13 +37,13 @@
     const checkForSharedDocument = async () => {
       const path = window.location.pathname;
       const sharedMatch = path.match(/^\/shared\/([^/]+)$/);
-      
+
       if (sharedMatch) {
         const shareToken = sharedMatch[1];
         setIsSharedView(true);
         setFullscreenPreview(true); // Enable fullscreen preview for shared documents
         setSharedLoading(true);
-        
+
         try {
           const document = await DocumentService.getSharedDocument(shareToken);
           setSharedDocument(document);
@@ -69,7 +63,7 @@
     };
 
     checkForSharedDocument();
-    
+
     // Listen for URL changes (if using pushState/popState)
     window.addEventListener('popstate', checkForSharedDocument);
     return () => window.removeEventListener('popstate', checkForSharedDocument);
@@ -204,7 +198,7 @@
         <div id="appRoot" className="app-root">
           <div id="container">
             <Header />
-            
+
             <Toolbar
               setContent={setContent}
               editorValue={content}
@@ -217,11 +211,10 @@
               sharedError={sharedError}
             />
             <div id="main" className={fullscreenPreview ? "preview-full" : "split-view"}>
-<<<<<<< HEAD
               {/* editor is always in the DOM, but width: 0 when closed or in shared view */}
               {!isSharedView && (
                 <div className="editor-wrapper">
-                  {authInitialized ? (
+                  {!isInitializing ? (
                     <Editor
                       value={content}
                       onChange={setContent}
@@ -232,29 +225,13 @@
                   ) : (
                     <div className="d-flex justify-content-center align-items-center h-100">
                       <div className="spinner-border text-primary" role="status">
-                        <span className="visually-hidden">Loading...</span>
+                        <span className="visually-hidden">Initializing authentication...</span>
                       </div>
-=======
-              {/* editor is always in the DOM, but width: 0 when closed */}
-              <div className="editor-wrapper">
-                {!isInitializing ? (
-                  <Editor
-                    value={content}
-                    onChange={setContent}
-                    onCursorLineChange={setCursorLine}
-                    fullscreenPreview={fullscreenPreview}
-                  />
-                ) : (
-                  <div className="d-flex justify-content-center align-items-center h-100">
-                    <div className="spinner-border text-primary" role="status">
-                      <span className="visually-hidden">Initializing authentication...</span>
->>>>>>> 85bd467e
                     </div>
                   )}
                 </div>
               )}
               <div className="renderer-wrapper">
-<<<<<<< HEAD
                 {isSharedView ? (
                   // Shared document view
                   sharedLoading ? (
@@ -283,7 +260,7 @@
                         <p>The shared document could not be found or sharing has been disabled.</p>
                         <hr />
                         <div className="d-flex justify-content-end">
-                          <Button 
+                          <Button
                             variant="outline-danger"
                             onClick={() => window.location.href = '/'}
                           >
@@ -294,8 +271,8 @@
                     </Container>
                   )
                 ) : (
-                  // Normal document view
-                  authInitialized ? (
+                  // Normal document view - use improved auth state from main
+                  !isInitializing ? (
                     <Renderer
                       content={content}
                       onRenderHTML={html => setRenderedHTML(html)}
@@ -305,21 +282,8 @@
                   ) : (
                     <div className="d-flex justify-content-center align-items-center h-100">
                       <div className="spinner-border text-primary" role="status">
-                        <span className="visually-hidden">Loading...</span>
+                        <span className="visually-hidden">Initializing authentication...</span>
                       </div>
-=======
-                {!isInitializing ? (
-                  <Renderer
-                    content={content}
-                    onRenderHTML={html => setRenderedHTML(html)}
-                    scrollToLine={syncPreviewScrollEnabled ? cursorLine : null}
-                    fullscreenPreview={fullscreenPreview}
-                  />
-                ) : (
-                  <div className="d-flex justify-content-center align-items-center h-100">
-                    <div className="spinner-border text-primary" role="status">
-                      <span className="visually-hidden">Initializing authentication...</span>
->>>>>>> 85bd467e
                     </div>
                   )
                 )}
